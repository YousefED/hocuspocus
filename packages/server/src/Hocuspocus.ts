--- conflicted
+++ resolved
@@ -5,25 +5,13 @@
   WsReadyStates,
   awarenessStatesToArray,
 } from '@hocuspocus/common'
-<<<<<<< HEAD
-import { Server as HTTPServer, IncomingMessage, createServer } from 'http'
-import kleur from 'kleur'
-import * as decoding from 'lib0/decoding'
-import { ListenOptions } from 'net'
-import { URLSearchParams } from 'url'
-import { v4 as uuid } from 'uuid'
-import WebSocket, { AddressInfo, WebSocketServer } from 'ws'
-import { Doc, applyUpdate, encodeStateAsUpdate } from 'yjs'
 import meta from '../package.json' assert { type: 'json' }
-import Connection from './Connection'
-import { Debugger } from './Debugger'
-import Document from './Document'
-import { IncomingMessage as SocketIncomingMessage } from './IncomingMessage'
-import { OutgoingMessage } from './OutgoingMessage'
-=======
-import meta from '../package.json' assert {type: 'json'}
+import Connection from './Connection.js'
+import { Debugger } from './Debugger.js'
+import { DirectConnection } from './DirectConnection.js'
+import Document from './Document.js'
 import { IncomingMessage as SocketIncomingMessage } from './IncomingMessage.js'
->>>>>>> 8dbe872d
+import { OutgoingMessage } from './OutgoingMessage.js'
 import {
   AwarenessUpdate,
   Configuration,
@@ -32,17 +20,7 @@
   beforeBroadcastStatelessPayload,
   beforeHandleMessagePayload,
   onListenPayload,
-<<<<<<< HEAD
-} from './types'
-=======
-  onStoreDocumentPayload,
 } from './types.js'
-import Document from './Document.js'
-import Connection from './Connection.js'
-import { OutgoingMessage } from './OutgoingMessage.js'
-import { Debugger } from './Debugger.js'
-import { DirectConnection } from './DirectConnection.js'
->>>>>>> 8dbe872d
 
 export const defaultConfiguration = {
   name: null,
@@ -502,13 +480,8 @@
           // All `onAuthenticate` hooks passed.
           connection.isAuthenticated = true
 
-<<<<<<< HEAD
           // Let the client know that authentication was successful.
-          const message = new OutgoingMessage(documentName).writeAuthenticated()
-=======
-              // Let the client know that authentication was successful.
-              const message = new OutgoingMessage(documentName).writeAuthenticated(connection.readOnly)
->>>>>>> 8dbe872d
+          const message = new OutgoingMessage(documentName).writeAuthenticated(connection.readOnly)
 
           this.debugger.log({
             direction: 'out',
@@ -634,21 +607,8 @@
       return
     }
 
-<<<<<<< HEAD
-    this.debounce(`onStoreDocument-${document.name}`, async () => {
-      try {
-        await this.hooks('onStoreDocument', hookPayload)
-      } catch (error: any) {
-        if (error?.message) {
-          throw error
-        }
-      } finally {
-        this.hooks('afterStoreDocument', hookPayload)
-      }
-=======
     this.debounce(`onStoreDocument-${document.name}`, () => {
       this.storeDocumentHooks(document, hookPayload)
->>>>>>> 8dbe872d
     })
   }
 
@@ -796,55 +756,15 @@
         return
       }
 
-<<<<<<< HEAD
       // If it’s the last connection, we need to make sure to store the
       // document. Use the debounce helper, to clear running timers,
       // but make it run immediately (`true`).
       // Only run this if the document has finished loading earlier (i.e. not to persist the empty
       // ydoc if the onLoadDocument hook returned an error)
       if (!document.isLoading) {
-        this.debounce(
-          `onStoreDocument-${document.name}`,
-          async () => {
-            try {
-              await this.hooks('onStoreDocument', hookPayload)
-            } catch (error: any) {
-              // TODO: document / do we want this?
-              if (error?.message) {
-                throw error
-              }
-            }
-            await this.hooks('afterStoreDocument', hookPayload)
-=======
-        // If it’s the last connection, we need to make sure to store the
-        // document. Use the debounce helper, to clear running timers,
-        // but make it run immediately (`true`).
-        // Only run this if the document has finished loading earlier (i.e. not to persist the empty
-        // ydoc if the onLoadDocument hook returned an error)
-        if (!document.isLoading) {
-          this.debounce(`onStoreDocument-${document.name}`, () => {
-            this.storeDocumentHooks(document, hookPayload)
-          }, true)
-
-        } else {
-        // Remove document from memory immediately
-          this.documents.delete(document.name)
-          document.destroy()
-        }
-      })
->>>>>>> 8dbe872d
-
-            // Remove document from memory.
-
-            if (document.getConnectionsCount() > 0) {
-              return
-            }
-
-            this.documents.delete(document.name)
-            document.destroy()
-          },
-          true,
-        )
+        this.debounce(`onStoreDocument-${document.name}`, () => {
+          this.storeDocumentHooks(document, hookPayload)
+        }, true)
       } else {
         // Remove document from memory immediately
         this.documents.delete(document.name)
